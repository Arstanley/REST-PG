--- conflicted
+++ resolved
@@ -7,10 +7,6 @@
 from pathlib import Path
 import torch
 from torch.utils.data import DataLoader
-<<<<<<< HEAD
-from datasets import Dataset
-=======
->>>>>>> 9ff82238
 from transformers import AutoTokenizer
 from sentence_transformers import SentenceTransformer
 import numpy as np
